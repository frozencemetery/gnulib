#!/bin/sh
# Print a version string.
scriptversion=2010-10-13.20; # UTC

# Copyright (C) 2007-2010 Free Software Foundation, Inc.
#
# This program is free software: you can redistribute it and/or modify
# it under the terms of the GNU General Public License as published by
# the Free Software Foundation; either version 3 of the License, or
# (at your option) any later version.
#
# This program is distributed in the hope that it will be useful,
# but WITHOUT ANY WARRANTY; without even the implied warranty of
# MERCHANTABILITY or FITNESS FOR A PARTICULAR PURPOSE.  See the
# GNU General Public License for more details.
#
# You should have received a copy of the GNU General Public License
# along with this program.  If not, see <http://www.gnu.org/licenses/>.

# This script is derived from GIT-VERSION-GEN from GIT: http://git.or.cz/.
# It may be run two ways:
# - from a git repository in which the "git describe" command below
#   produces useful output (thus requiring at least one signed tag)
# - from a non-git-repo directory containing a .tarball-version file, which
#   presumes this script is invoked like "./git-version-gen .tarball-version".

# In order to use intra-version strings in your project, you will need two
# separate generated version string files:
#
# .tarball-version - present only in a distribution tarball, and not in
#   a checked-out repository.  Created with contents that were learned at
#   the last time autoconf was run, and used by git-version-gen.  Must not
#   be present in either $(srcdir) or $(builddir) for git-version-gen to
#   give accurate answers during normal development with a checked out tree,
#   but must be present in a tarball when there is no version control system.
#   Therefore, it cannot be used in any dependencies.  GNUmakefile has
#   hooks to force a reconfigure at distribution time to get the value
#   correct, without penalizing normal development with extra reconfigures.
#
# .version - present in a checked-out repository and in a distribution
#   tarball.  Usable in dependencies, particularly for files that don't
#   want to depend on config.h but do want to track version changes.
#   Delete this file prior to any autoconf run where you want to rebuild
#   files to pick up a version string change; and leave it stale to
#   minimize rebuild time after unrelated changes to configure sources.
#
# It is probably wise to add these two files to .gitignore, so that you
# don't accidentally commit either generated file.
#
# Use the following line in your configure.ac, so that $(VERSION) will
# automatically be up-to-date each time configure is run (and note that
# since configure.ac no longer includes a version string, Makefile rules
# should not depend on configure.ac for version updates).
#
# AC_INIT([GNU project],
#         m4_esyscmd([build-aux/git-version-gen .tarball-version]),
#         [bug-project@example])
#
# Then use the following lines in your Makefile.am, so that .version
# will be present for dependencies, and so that .tarball-version will
# exist in distribution tarballs.
#
# BUILT_SOURCES = $(top_srcdir)/.version
# $(top_srcdir)/.version:
#	echo $(VERSION) > $@-t && mv $@-t $@
# dist-hook:
#	echo $(VERSION) > $(distdir)/.tarball-version

case $# in
    1|2) ;;
    *) echo 1>&2 "Usage: $0 \$srcdir/.tarball-version" \
         '[TAG-NORMALIZATION-SED-SCRIPT]'
       exit 1;;
esac

tarball_version_file=$1
tag_sed_script="${2:-s/x/x/}"
nl='
'

# Avoid meddling by environment variable of the same name.
v=

# First see if there is a tarball-only version file.
# then try "git describe", then default.
if test -f $tarball_version_file
then
    v=`cat $tarball_version_file` || exit 1
    case $v in
	*$nl*) v= ;; # reject multi-line output
	[0-9]*) ;;
	*) v= ;;
    esac
    test -z "$v" \
	&& echo "$0: WARNING: $tarball_version_file seems to be damaged" 1>&2
fi

if test -n "$v"
then
    : # use $v
<<<<<<< HEAD
elif test -d .git || test -d ../.git \
=======
# Otherwise, if there is at least one git commit involving the working
# directory, and "git describe" output looks sensible, use that to
# derive a version string.
elif test "`git log -1 --pretty=format:x . 2>&1`" = x \
>>>>>>> 5c84fa52
    && v=`git describe --abbrev=4 --match='v*' HEAD 2>/dev/null \
	  || git describe --abbrev=4 HEAD 2>/dev/null` \
    && v=`printf '%s\n' "$v" | sed "$tag_sed_script"` \
    && case $v in
	 v[0-9]*) ;;
	 *) (exit 1) ;;
       esac
then
    # Is this a new git that lists number of commits since the last
    # tag or the previous older version that did not?
    #   Newer: v6.10-77-g0f8faeb
    #   Older: v6.10-g0f8faeb
    case $v in
	*-*-*) : git describe is okay three part flavor ;;
	*-*)
	    : git describe is older two part flavor
	    # Recreate the number of commits and rewrite such that the
	    # result is the same as if we were using the newer version
	    # of git describe.
	    vtag=`echo "$v" | sed 's/-.*//'`
	    numcommits=`git rev-list "$vtag"..HEAD | wc -l`
	    v=`echo "$v" | sed "s/\(.*\)-\(.*\)/\1-$numcommits-\2/"`;
	    ;;
    esac

    # Change the first '-' to a '.', so version-comparing tools work properly.
    # Remove the "g" in git describe's output string, to save a byte.
    v=`echo "$v" | sed 's/-/./;s/\(.*\)-g/\1-/'`;
else
    v=UNKNOWN
fi

v=`echo "$v" |sed 's/^v//'`

# Don't declare a version "dirty" merely because a time stamp has changed.
git update-index --refresh > /dev/null 2>&1

dirty=`sh -c 'git diff-index --name-only HEAD' 2>/dev/null` || dirty=
case "$dirty" in
    '') ;;
    *) # Append the suffix only if there isn't one already.
	case $v in
	  *-dirty) ;;
	  *) v="$v-dirty" ;;
	esac ;;
esac

# Omit the trailing newline, so that m4_esyscmd can use the result directly.
echo "$v" | tr -d "$nl"

# Local variables:
# eval: (add-hook 'write-file-hooks 'time-stamp)
# time-stamp-start: "scriptversion="
# time-stamp-format: "%:y-%02m-%02d.%02H"
# time-stamp-time-zone: "UTC"
# time-stamp-end: "; # UTC"
# End:<|MERGE_RESOLUTION|>--- conflicted
+++ resolved
@@ -1,6 +1,6 @@
 #!/bin/sh
 # Print a version string.
-scriptversion=2010-10-13.20; # UTC
+scriptversion=2010-12-14.19; # UTC
 
 # Copyright (C) 2007-2010 Free Software Foundation, Inc.
 #
@@ -98,14 +98,11 @@
 if test -n "$v"
 then
     : # use $v
-<<<<<<< HEAD
-elif test -d .git || test -d ../.git \
-=======
+
 # Otherwise, if there is at least one git commit involving the working
 # directory, and "git describe" output looks sensible, use that to
 # derive a version string.
 elif test "`git log -1 --pretty=format:x . 2>&1`" = x \
->>>>>>> 5c84fa52
     && v=`git describe --abbrev=4 --match='v*' HEAD 2>/dev/null \
 	  || git describe --abbrev=4 HEAD 2>/dev/null` \
     && v=`printf '%s\n' "$v" | sed "$tag_sed_script"` \
